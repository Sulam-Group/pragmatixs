import argparse
import logging

import torch
import torch.distributed as distributed
import torch.nn as nn
import torch.nn.functional as F
from torch.utils.data import DataLoader, DistributedSampler
from tqdm import tqdm

from classifiers import get_classifier
from configs import Config
from configs import Constants as C
from configs import get_config
from datasets import get_dataset
from listeners import Listener, get_listener
from speaker import ClaimSpeaker
from train_utils import (
    CosineScheduler,
    ExplanationDataset,
    Monitor,
    PredictionDataset,
    PreferenceDataset,
    generate_and_save_explanations,
    generate_and_save_preferences,
    initialize_optimizer,
    rank_zero_only,
    setup_logging,
)

<<<<<<< HEAD
device = C.device
# device = 'cuda:1'
monitor = Monitor()
=======
logger = logging.getLogger("train")
>>>>>>> 3578824f


def parse_args():
    parser = argparse.ArgumentParser()
    parser.add_argument("--config", type=str)
    parser.add_argument("--listener_type", type=str, default=None)
    parser.add_argument("--explanation_length", type=int, default=None)
    parser.add_argument("--k", type=int, default=None)
    parser.add_argument("--beta", type=float, default=None)
    parser.add_argument("--gamma", type=float, default=None)
    parser.add_argument("--alpha", type=float, default=None)
    parser.add_argument("--preference", type=str, default=None)
    parser.add_argument("--listener_k", type=int, default=None)
    parser.add_argument("--temperature_scale", type=float, default=None)
    parser.add_argument("--workdir", type=str, default=C.workdir)
    parser.add_argument("--dist", action="store_true", default=False)
    return parser.parse_args()


def update_speaker(
    config: Config = None,
    preference_dataset: PreferenceDataset = None,
    speaker: ClaimSpeaker = None,
    optimizer: torch.optim.Optimizer = None,
    monitor: Monitor = None,
    device=C.device,
):
    logger.info("Updating speaker...")

    speaker.train()
    monitor.zero()

    beta = config.speaker.beta

    sampler, batch_size = None, config.training.batch_size
    if distributed.is_initialized():
        sampler = DistributedSampler(preference_dataset, shuffle=False)

    dataloader = DataLoader(
        preference_dataset,
        batch_size=batch_size,
        sampler=sampler,
        shuffle=sampler is None,
    )
    for i, data in enumerate(tqdm(dataloader)):
        image_tokens = data["image_tokens"].to(device)
        chosen = data["chosen"].to(device)
        rejected = data["rejected"].to(device)
        ref_chosen_logp = data["chosen_logp"].to(device)
        ref_rejected_logp = data["rejected_logp"].to(device)

        optimizer.zero_grad()
        chosen_output = speaker(image_tokens, chosen)
        rejected_output = speaker(image_tokens, rejected)

        chosen_logp = chosen_output["explanation_logp"]
        rejected_logp = rejected_output["explanation_logp"]

        logratios = chosen_logp - rejected_logp
        ref_logratios = ref_chosen_logp - ref_rejected_logp
        logits = logratios - ref_logratios
        loss = -F.logsigmoid(beta * logits).sum()
        loss.backward()
        nn.utils.clip_grad_norm_(speaker.parameters(), config.training.max_grad_norm)
        optimizer.step()

        monitor.update(
            {
                "chosen logp": chosen_logp,
                "rejected logp": rejected_logp,
                "logratios": logratios,
                "speaker loss": loss,
            },
            num_samples=image_tokens.size(0),
        )

        log_step = 20
        if (i + 1) % log_step == 0:
            monitor.log(prefix="train")


def update_listener(
    config: Config = None,
    explanation_dataset: ExplanationDataset = None,
    listener: Listener = None,
    optimizer: torch.optim.Optimizer = None,
    monitor: Monitor = None,
    device=C.device,
):
    logger.info("Updating listener...")

    listener.train()
    monitor.zero()

    sampler, batch_size = None, config.training.batch_size
    if distributed.is_initialized():
        sampler = DistributedSampler(explanation_dataset, shuffle=False)

    dataloader = DataLoader(
        explanation_dataset,
        batch_size=batch_size,
        sampler=sampler,
        shuffle=sampler is None,
    )
    for i, data in enumerate(tqdm(dataloader)):
        prediction = data["prediction"].to(device)
        explanation = data["explanation"].to(device)

        optimizer.zero_grad()
        action = listener(explanation)
        loss = F.cross_entropy(action, prediction, reduction="sum")
        loss.backward()
        nn.utils.clip_grad_norm_(listener.parameters(), config.training.max_grad_norm)
        optimizer.step()

        listener_prediction = torch.argmax(action, dim=-1)
        correct = (listener_prediction == prediction).float()

        monitor.update(
            {"listener loss": loss, "listener accuracy": correct},
            num_samples=explanation.size(0),
        )

        log_step = 20
        if (i + 1) % log_step == 0:
            monitor.log(prefix="train")


def train_iteration(
    config: Config = None,
    prediction_dataset: PredictionDataset = None,
    speaker: ClaimSpeaker = None,
    listener: Listener = None,
    speaker_optimizer: torch.optim.Optimizer = None,
    listener_optimizer: torch.optim.Optimizer = None,
    speaker_scheduler: CosineScheduler = None,
    listener_scheduler: CosineScheduler = None,
    epoch: int = 0,
    monitor: Monitor = None,
    workdir=C.workdir,
    device=C.device,
):
    logger.info(f"Iteration {epoch+1}")

    generate_and_save_preferences(
        config=config,
        prediction_dataset=prediction_dataset,
        speaker=speaker,
        listener=listener,
        epoch=epoch,
        workdir=workdir,
        device=device,
    )
    if distributed.is_initialized():
        distributed.barrier()

    preference_dataset = PreferenceDataset(
        config=config, prediction_dataset=prediction_dataset, workdir=workdir
    )

    update_speaker(
        config=config,
        preference_dataset=preference_dataset,
        speaker=speaker,
        optimizer=speaker_optimizer,
        monitor=monitor,
        device=device,
    )
    speaker_scheduler.step()
    if distributed.is_initialized():
        distributed.barrier()

    generate_and_save_explanations(
        config=config,
        prediction_dataset=prediction_dataset,
        speaker=speaker,
        epoch=epoch,
        workdir=workdir,
        device=device,
    )
    listener_scheduler.step()
    if distributed.is_initialized():
        distributed.barrier()

    explanation_dataset = ExplanationDataset(
        config=config, prediction_dataset=prediction_dataset, workdir=workdir
    )

    update_listener(
        config=config,
        explanation_dataset=explanation_dataset,
        listener=listener,
        optimizer=listener_optimizer,
        monitor=monitor,
        device=device,
    )
<<<<<<< HEAD
    
@torch.no_grad()
def evaluate_classifier(
    dataset, prediction_dataset: PredictionDataset, classifier: nn.Module, device: torch.device
):
    classifier.eval()
    samples = dataset.get_classes_and_samples()
    Labels = [i[1] for i in samples[1]]
    
    dataloader = DataLoader(prediction_dataset, batch_size=16, shuffle=False)
    Predictions = []
    for _, data in enumerate(tqdm(dataloader)):
        prediction = data["prediction"]
        Predictions.extend(prediction.tolist())
    # positive and negative ratios
    positive_p = np.sum(np.array(Labels) == 1) 
    negative_n = np.sum(np.array(Labels) == 0)
    print(
        f"Positive: {positive_p}, "
        f"Negative: {negative_n}"
    )
    accuracy = np.sum(np.array(Labels) == np.array(Predictions)) / len(Labels)
    print(f"Accuracy: {accuracy:.2f}")
    # sensitivity and specificity
    tp = np.sum(
        np.logical_and(np.array(Labels) == 1, np.array(Predictions) == 1)
    )
    tn = np.sum(
        np.logical_and(np.array(Labels) == 0, np.array(Predictions) == 0)
    )
    fp = np.sum(
        np.logical_and(np.array(Labels) == 0, np.array(Predictions) == 1)
    )
    fn = np.sum(
        np.logical_and(np.array(Labels) == 1, np.array(Predictions) == 0)
    )
    sensitivity = tp / (tp + fn) if tp + fn > 0 else 0

    precision = tp / (tp + fp) if tp + fp > 0 else 0
    f1_score = (
        2 * precision * sensitivity / (precision + sensitivity)
    )
    specificity = tn / (tn + fp) if tn + fp > 0 else 0
    print(f"F1 score: {f1_score:.2f}")
    print(f"Sensitivity: {sensitivity:.2f}")
    print(f"Specificity: {specificity:.2f}")
    print(f"Precision: {precision:.2f}")
    print(f"TP: {tp}, TN: {tn}, FP: {fp}, FN: {fn}")
    print(f"TPR: {tp / (tp + fn):.2f}, TNR: {tn / (tn + fp):.2f}")
        
=======
    if distributed.is_initialized():
        distributed.barrier()

    rank = 0
    if distributed.is_initialized():
        rank = distributed.get_rank()
    if rank == 0:
        monitor.logger.log(
            {
                "train/speaker_lr": speaker_optimizer.param_groups[0]["lr"],
                "train/listener_lr": listener_optimizer.param_groups[0]["lr"],
            },
            step=monitor.global_samples,
        )
>>>>>>> 3578824f


@torch.no_grad()
@rank_zero_only
def evaluate(
    config: Config = None,
    dataset: PredictionDataset = None,
    speaker: ClaimSpeaker = None,
    listener: Listener = None,
    monitor: Monitor = None,
    device=C.device,
):
    logger.info("Evaluating...")

    speaker.eval()
    listener.eval()
    monitor.zero()

    dist = config.data.distributed
    explain = speaker.module.explain if dist else speaker.explain
    listen = listener.module.listen if dist else listener.listen
    speaker_claims = speaker.module.claims if dist else speaker.claims
    listener_claims = listener.module.claims if dist else listener.claims
    assert speaker_claims == listener_claims
    claims = speaker_claims

    dataloader = DataLoader(
        dataset, batch_size=config.training.batch_size, shuffle=False
    )
    for _, data in enumerate(tqdm(dataloader)):
        image_tokens = data["image_tokens"].to(device) # (batch_size, seq_len, dim) (16, 256, 1024)
        image_attribute = data["image_attribute"].to(device) # (batch_size, num_attributes) (16, 312)
        prediction = data["prediction"].to(device) # (batch_size) (16)

        explanation, explanation_logp = explain(image_tokens)
        consistency, action = listen(image_attribute, explanation)

        explanation_claims = explanation[..., 0]
        explanation_claims_cls = explanation[..., 1]

        _image_attribute = torch.cat(
            [
                image_attribute,
                torch.zeros(image_attribute.size(0), 3, device=device),
            ],
            dim=-1,
        )
        target_cls = torch.gather(_image_attribute, -1, explanation_claims)

        claims_mask = explanation_claims < len(claims)
        target_cls_mask = target_cls != -1

        explanation_length = torch.sum(claims_mask, dim=-1)

        accuracy_mask = claims_mask * target_cls_mask
        correct_claims = accuracy_mask * (explanation_claims_cls == target_cls)
        explanation_accuracy = torch.sum(correct_claims, dim=-1) / torch.sum(
            accuracy_mask, dim=-1
        )

        explanation_sentiment = (
            torch.sum(explanation_claims_cls, dim=-1) / explanation_length
        )

        listener_prediction = torch.argmax(action, dim=-1)
        listener_correct = (listener_prediction == prediction).float()

        monitor.update(
            {
                "explanation accuracy": explanation_accuracy,
                "explanation consistency": consistency,
                "explanation logp": explanation_logp,
                "explanation length": explanation_length,
                "explanation sentiment": explanation_sentiment,
                "listener accuracy": listener_correct,
            },
            num_samples=image_tokens.size(0),
            increase_global_samples=False,
        )

    monitor.log(prefix="val")


def main(args):
    config_name = args.config
    listener_type = args.listener_type
    explanation_length = args.explanation_length
    k = args.k
    beta = args.beta
    gamma = args.gamma
    alpha = args.alpha
    listener_k = args.listener_k
    temperature_scale = args.temperature_scale
    preference = args.preference
    workdir = args.workdir
    dist = args.dist

    config = get_config(config_name)
    config.data.distributed = dist
    if listener_type is not None:
        config.listener.type = listener_type
    if explanation_length is not None:
        config.data.explanation_length = explanation_length
    if k is not None:
        config.speaker.k = k
    if beta is not None:
        config.speaker.beta = beta
    if gamma is not None:
        config.listener.gamma = gamma
    if alpha is not None:
        config.speaker.alpha = alpha
    if listener_k is not None:
        config.listener.k = listener_k
    if temperature_scale is not None:
        config.listener.temperature_scale = temperature_scale
    if preference is not None:
        config.listener.preference = preference
    if config.listener.preference == "doctor":
        config.listener.prior = [1, 0]
    elif config.listener.preference == "patient":
        config.listener.prior = [0, 1]

    rank = 0
    if dist:
        distributed.init_process_group(backend="nccl")
        rank = distributed.get_rank()
        device = torch.device(f"cuda:{rank}")
        torch.cuda.set_device(device)
    else:
        device = C.device

    classifier = get_classifier(
        config, from_pretrained=True, workdir=workdir, device=device
    )

    train_dataset = get_dataset(
        config,
        train=True,
        transform=classifier.preprocess,
        return_attribute=True,
        workdir=workdir,
    )
    val_dataset = get_dataset(
        config,
        train=False,
        transform=classifier.preprocess,
        return_attribute=True,
        workdir=workdir,
    )

    classes, claims = train_dataset.classes, train_dataset.claims
    speaker = ClaimSpeaker(config, classifier, claims, device=device)
    Listener = get_listener(config.listener.type)
    listener = Listener(config, len(classes), claims, workdir=workdir, device=device)
    if dist:
        speaker = nn.parallel.DistributedDataParallel(
            speaker, device_ids=[device], find_unused_parameters=True
        )
        listener = nn.parallel.DistributedDataParallel(listener, device_ids=[device])

    speaker_optimizer = initialize_optimizer(
        speaker, config.training.max_lr, config.training.wd
    )
    speaker_scheduler = CosineScheduler(
        optimizer=speaker_optimizer,
        total_steps=config.training.iterations,
        min_lr=config.training.min_lr,
        max_lr=config.training.max_lr,
    )

    listener_optimizer = initialize_optimizer(
        listener, config.training.max_lr, config.training.wd
    )
    listener_scheduler = CosineScheduler(
        optimizer=listener_optimizer,
        total_steps=config.training.iterations,
        min_lr=config.training.min_lr,
        max_lr=config.training.max_lr,
    )

    train_prediction_dataset = PredictionDataset(
        config, train_dataset, workdir=workdir, device=device
    )
    val_prediction_dataset = PredictionDataset(
        config, val_dataset, workdir=workdir, device=device
    )
    
    # print("Evaluating pretrained classifier (Training set)")
    # evaluate_classifier(
    #     train_dataset, train_prediction_dataset, classifier, device=device
    # )
    # print("Evaluating pretrained classifier (Test set)")
    # evaluate_classifier(
    #     val_dataset, val_prediction_dataset, classifier, device=device
    # )

    # train_prediction_dataset = Subset(train_prediction_dataset, range(1000))
    # val_prediction_dataset = Subset(val_prediction_dataset, range(100))

    monitor = Monitor(config)
    evaluate(
        config=config,
        dataset=val_prediction_dataset,
        speaker=speaker,
        listener=listener,
        monitor=monitor,
        device=device,
    )

<<<<<<< HEAD
    total_iterations = 20
=======
    total_iterations = config.training.iterations
>>>>>>> 3578824f
    for t in range(total_iterations):
        train_iteration(
            config=config,
            prediction_dataset=train_prediction_dataset,
            speaker=speaker,
            listener=listener,
            speaker_optimizer=speaker_optimizer,
            listener_optimizer=listener_optimizer,
            speaker_scheduler=speaker_scheduler,
            listener_scheduler=listener_scheduler,
            epoch=t,
            monitor=monitor,
            device=device,
        )

        evaluate(
            config=config,
            dataset=val_prediction_dataset,
            speaker=speaker,
            listener=listener,
            monitor=monitor,
            device=device,
        )

<<<<<<< HEAD
        if (t + 1) % 5 == 0:
            torch.save(
                {"speaker": speaker.state_dict(), "listener": listener.state_dict()},
                os.path.join(weights_dir, f"iteration_{t+1}.pt"),
            )
            with open(os.path.join(weights_dir, "latest.txt"), "w") as f:
                f.write(f"iteration_{t+1}.pt")
        torch.save(
                {"speaker": speaker.state_dict(), "listener": listener.state_dict()},
                os.path.join(weights_dir, f"iteration_final.pt"),
            )
     
=======
        if (t + 1) % 10 == 0:
            monitor.save(speaker=speaker, listener=listener, epoch=t, workdir=workdir)

    monitor.save(speaker=speaker, listener=listener, epoch=t, workdir=workdir)
>>>>>>> 3578824f


if __name__ == "__main__":
    setup_logging()
    args = parse_args()
    main(args)<|MERGE_RESOLUTION|>--- conflicted
+++ resolved
@@ -28,13 +28,7 @@
     setup_logging,
 )
 
-<<<<<<< HEAD
-device = C.device
-# device = 'cuda:1'
-monitor = Monitor()
-=======
 logger = logging.getLogger("train")
->>>>>>> 3578824f
 
 
 def parse_args():
@@ -231,7 +225,20 @@
         monitor=monitor,
         device=device,
     )
-<<<<<<< HEAD
+    if distributed.is_initialized():
+        distributed.barrier()
+
+    rank = 0
+    if distributed.is_initialized():
+        rank = distributed.get_rank()
+    if rank == 0:
+        monitor.logger.log(
+            {
+                "train/speaker_lr": speaker_optimizer.param_groups[0]["lr"],
+                "train/listener_lr": listener_optimizer.param_groups[0]["lr"],
+            },
+            step=monitor.global_samples,
+        )
     
 @torch.no_grad()
 def evaluate_classifier(
@@ -282,22 +289,6 @@
     print(f"TP: {tp}, TN: {tn}, FP: {fp}, FN: {fn}")
     print(f"TPR: {tp / (tp + fn):.2f}, TNR: {tn / (tn + fp):.2f}")
         
-=======
-    if distributed.is_initialized():
-        distributed.barrier()
-
-    rank = 0
-    if distributed.is_initialized():
-        rank = distributed.get_rank()
-    if rank == 0:
-        monitor.logger.log(
-            {
-                "train/speaker_lr": speaker_optimizer.param_groups[0]["lr"],
-                "train/listener_lr": listener_optimizer.param_groups[0]["lr"],
-            },
-            step=monitor.global_samples,
-        )
->>>>>>> 3578824f
 
 
 @torch.no_grad()
@@ -413,12 +404,6 @@
         config.listener.k = listener_k
     if temperature_scale is not None:
         config.listener.temperature_scale = temperature_scale
-    if preference is not None:
-        config.listener.preference = preference
-    if config.listener.preference == "doctor":
-        config.listener.prior = [1, 0]
-    elif config.listener.preference == "patient":
-        config.listener.prior = [0, 1]
 
     rank = 0
     if dist:
@@ -484,15 +469,6 @@
     val_prediction_dataset = PredictionDataset(
         config, val_dataset, workdir=workdir, device=device
     )
-    
-    # print("Evaluating pretrained classifier (Training set)")
-    # evaluate_classifier(
-    #     train_dataset, train_prediction_dataset, classifier, device=device
-    # )
-    # print("Evaluating pretrained classifier (Test set)")
-    # evaluate_classifier(
-    #     val_dataset, val_prediction_dataset, classifier, device=device
-    # )
 
     # train_prediction_dataset = Subset(train_prediction_dataset, range(1000))
     # val_prediction_dataset = Subset(val_prediction_dataset, range(100))
@@ -507,11 +483,7 @@
         device=device,
     )
 
-<<<<<<< HEAD
-    total_iterations = 20
-=======
     total_iterations = config.training.iterations
->>>>>>> 3578824f
     for t in range(total_iterations):
         train_iteration(
             config=config,
@@ -536,25 +508,10 @@
             device=device,
         )
 
-<<<<<<< HEAD
-        if (t + 1) % 5 == 0:
-            torch.save(
-                {"speaker": speaker.state_dict(), "listener": listener.state_dict()},
-                os.path.join(weights_dir, f"iteration_{t+1}.pt"),
-            )
-            with open(os.path.join(weights_dir, "latest.txt"), "w") as f:
-                f.write(f"iteration_{t+1}.pt")
-        torch.save(
-                {"speaker": speaker.state_dict(), "listener": listener.state_dict()},
-                os.path.join(weights_dir, f"iteration_final.pt"),
-            )
-     
-=======
         if (t + 1) % 10 == 0:
             monitor.save(speaker=speaker, listener=listener, epoch=t, workdir=workdir)
 
     monitor.save(speaker=speaker, listener=listener, epoch=t, workdir=workdir)
->>>>>>> 3578824f
 
 
 if __name__ == "__main__":
