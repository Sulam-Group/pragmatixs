from configs.utils import Config, register_config


@register_config(name="cub")
class CUBClaimConfig(Config):
    def __init__(self):
        super().__init__()
        self.data.dataset = "cub"
        self.data.classifier = "open_clip:ViT-L-14"
<<<<<<< HEAD
        
        self.data.explanation_length = 12

        self.speaker.beta = 0.6
        self.speaker.alpha = 0.0 # [0.0, 0.2]
=======
        self.data.explanation_length = 6

        self.speaker.beta = 0.6
        self.speaker.alpha = 0.2
>>>>>>> 3578824f
        self.speaker.k = 4

        self.speaker.width = 256
        self.speaker.heads = 4
        self.speaker.layers = 12
        self.speaker.n_queries = None
        self.speaker.attn_pooler_heads = 4

        self.listener.type = "claim"
        # self.listener.type = "topic"
        self.listener.prior = [0, 0, 1 / 3, 1 / 3, 1 / 3, 0]
<<<<<<< HEAD
        self.listener.temperature_scale = 1.0 #[1.0, 2.0, 4.0, 8.0]
=======
        self.listener.temperature_scale = 4.0
>>>>>>> 3578824f
        self.listener.gamma = 0.4
        self.listener.k = 8

        self.listener.width = 256
        self.listener.heads = 4
        self.listener.layers = 12

        self.training.iterations = 50
        self.training.batch_size = 16
        self.training.min_lr = 1e-05
        self.training.max_lr = 1e-04
        self.training.wd = 1e-02
        self.training.max_grad_norm = 1.0<|MERGE_RESOLUTION|>--- conflicted
+++ resolved
@@ -7,18 +7,10 @@
         super().__init__()
         self.data.dataset = "cub"
         self.data.classifier = "open_clip:ViT-L-14"
-<<<<<<< HEAD
-        
-        self.data.explanation_length = 12
-
-        self.speaker.beta = 0.6
-        self.speaker.alpha = 0.0 # [0.0, 0.2]
-=======
         self.data.explanation_length = 6
 
         self.speaker.beta = 0.6
         self.speaker.alpha = 0.2
->>>>>>> 3578824f
         self.speaker.k = 4
 
         self.speaker.width = 256
@@ -30,11 +22,7 @@
         self.listener.type = "claim"
         # self.listener.type = "topic"
         self.listener.prior = [0, 0, 1 / 3, 1 / 3, 1 / 3, 0]
-<<<<<<< HEAD
-        self.listener.temperature_scale = 1.0 #[1.0, 2.0, 4.0, 8.0]
-=======
         self.listener.temperature_scale = 4.0
->>>>>>> 3578824f
         self.listener.gamma = 0.4
         self.listener.k = 8
 
