--- conflicted
+++ resolved
@@ -137,13 +137,8 @@
 
 
 def main(args):
-<<<<<<< HEAD
     config_name = args.config
     # config_name = 'chexpert_'
-=======
-    # config_name = args.config
-    config_name = "cub"
->>>>>>> 3578824f
     workdir = args.workdir
 
     config = get_config(config_name)
