import logging
import os

import torch
import torch.distributed as distributed
from torch.utils.data import Dataset
from tqdm import tqdm

from configs import Config
from configs import Constants as C
from listeners import Listener
from speaker import ClaimSpeaker
from train_utils.prediction import PredictionDataset
from train_utils.utils import get_loader_and_indices, get_rank

logger = logging.getLogger(__name__)


class PreferenceDataset(Dataset):
    def __init__(
        self,
        config: Config = None,
        prediction_dataset: PredictionDataset = None,
        workdir=C.workdir,
    ):
        self.prediction_dataset = prediction_dataset

        self.shard_paths = []
        self.shard_lengths = []
        self.index = []

        world_size = 1
        if distributed.is_initialized():
            world_size = distributed.get_world_size()

        for rank in range(world_size):
            shard_path = os.path.join(
                config.train_cache_dir(workdir=workdir), f"preference_rank{rank}.pt"
            )
            shard_data = torch.load(shard_path, map_location="cpu")
            shard_length = shard_data["length"]

            self.shard_paths.append(shard_path)
            self.shard_lengths.append(shard_length)
            for local_idx in range(shard_length):
                self.index.append((rank, local_idx))

        self.loaded_shard_id = None
        self.loaded_shard = None

    def __len__(self):
        return len(self.index)

    def __getitem__(self, idx):
        shard_id, local_idx = self.index[idx]

        if shard_id != self.loaded_shard_id:
            self.loaded_shard_id = shard_id
            self.loaded_shard = torch.load(
                self.shard_paths[shard_id], map_location="cpu"
            )

        image_idx = self.loaded_shard["image_idx"][local_idx]
        image_tokens = torch.tensor(self.prediction_dataset[image_idx]["image_tokens"])

        return {
            "image_idx": image_idx.long(),
            "image_tokens": image_tokens.float(),
            "chosen": self.loaded_shard["chosen"][local_idx].long(),
            "rejected": self.loaded_shard["rejected"][local_idx].long(),
            "chosen_score": self.loaded_shard["chosen_score"][local_idx],
            "rejected_score": self.loaded_shard["rejected_score"][local_idx],
            "chosen_logp": self.loaded_shard["chosen_logp"][local_idx],
            "rejected_logp": self.loaded_shard["rejected_logp"][local_idx],
            "margin_mask": self.loaded_shard["margin_mask"][local_idx],
        }

    @staticmethod
    @torch.no_grad()
    def make_dataset(
        config: Config = None,
        prediction_dataset: PredictionDataset = None,
        speaker: ClaimSpeaker = None,
        listener: Listener = None,
        epoch: int = 0,
        device=C.device,
    ):
        speaker.eval()
        listener.eval()

        explain = speaker.module.explain if config.data.distributed else speaker.explain
        listen = listener.module.listen if config.data.distributed else listener.listen

        dataloader, indices = get_loader_and_indices(
            config=config,
            dataset=prediction_dataset,
            batch_size=64,
            shuffle=config.data.distributed,
            epoch=epoch,
        )

        k = config.speaker.k
        pair_mask = torch.combinations(torch.arange(k), r=2)
        n_pairs = pair_mask.size(0)
        n_preferences = n_pairs * len(indices)
        context_length = config.data.explanation_length + 1

        data = {
            "image_idx": torch.tensor(indices).repeat_interleave(n_pairs),
            "chosen": -torch.ones(n_preferences, context_length, 2),
            "rejected": -torch.ones(n_preferences, context_length, 2),
            "chosen_score": -torch.ones(n_preferences),
            "rejected_score": -torch.ones(n_preferences),
            "chosen_logp": -torch.ones(n_preferences),
            "rejected_logp": -torch.ones(n_preferences),
            "margin_mask": torch.zeros(n_preferences, dtype=torch.bool),
        }

        start = 0
        for _, _data in enumerate(tqdm(dataloader)):
            _data = {
                n: torch.repeat_interleave(v, k, dim=0).to(device)
                for n, v in _data.items()
            }

            image_tokens = _data["image_tokens"]
            image_attribute = _data["image_attribute"]
            prediction = _data["prediction"]

            length = config.data.explanation_length
            if config.speaker.alpha > 0:
                length = None

            explanation, explanation_logp = explain(image_tokens, length=length)
            consistency, action = listen(image_attribute, explanation)

            action_loss = torch.nn.functional.cross_entropy(
                action, prediction, reduction="none"
<<<<<<< HEAD
            )
=======
            )

            explanation_score = consistency - config.speaker.alpha * action_loss

            b = explanation.size(0) // k
            explanation = explanation.view(b, k, context_length, 2)
            explanation_logp = explanation_logp.view(b, k)
            explanation_score = explanation_score.view(b, k)

            pair_explanation = explanation[:, pair_mask]
            pair_logp = explanation_logp[:, pair_mask]
            pair_score = explanation_score[:, pair_mask]

            sorted_pair_idx = torch.argsort(-pair_score, dim=-1)
            sorted_pair_explanation = torch.take_along_dim(
                pair_explanation, sorted_pair_idx[..., None, None], dim=2
            )
            sorted_pair_score = torch.take_along_dim(
                pair_score, sorted_pair_idx, dim=-1
            )
            sorted_pair_logp = torch.take_along_dim(pair_logp, sorted_pair_idx, dim=-1)

            sorted_pair_explanation = sorted_pair_explanation.flatten(0, 1)
            sorted_pair_score = sorted_pair_score.flatten(0, 1)
            sorted_pair_logp = sorted_pair_logp.flatten(0, 1)

            win_margin = 0.50
            win_rate = torch.softmax(sorted_pair_score, dim=-1)[:, 0]
            margin_mask = win_rate > win_margin

            end = start + sorted_pair_explanation.size(0)

            data["chosen"][start:end] = sorted_pair_explanation[:, 0]
            data["rejected"][start:end] = sorted_pair_explanation[:, 1]
            data["chosen_score"][start:end] = sorted_pair_score[:, 0]
            data["rejected_score"][start:end] = sorted_pair_score[:, 1]
            data["chosen_logp"][start:end] = sorted_pair_logp[:, 0]
            data["rejected_logp"][start:end] = sorted_pair_logp[:, 1]
            data["margin_mask"][start:end] = margin_mask

            start = end

        mask = data["margin_mask"]
        return {k: v[mask] for k, v in data.items()}


def generate_utterances(
    config: Config = None,
    prediction_dataset: PredictionDataset = None,
    speaker: ClaimSpeaker = None,
    listener: Listener = None,
    epoch: int = 0,
    workdir=C.workdir,
    device=C.device,
):
    logger.info("Sampling utterances...")

    data_path = os.path.join(
        config.train_cache_dir(workdir=workdir), f"utterance_rank{get_rank()}.pt"
    )
    if os.path.exists(data_path):
        os.remove(data_path)

    explain = speaker.module.explain if config.data.distributed else speaker.explain

    dataloader, indices = get_loader_and_indices(
        config=config,
        dataset=prediction_dataset,
        shuffle=config.data.distributed,
        epoch=epoch,
    )

    k = config.speaker.k
    n_utterances = k * len(indices)
    data = {
        "image_idx": torch.tensor(indices).repeat_interleave(config.speaker.k),
        "explanation": -torch.ones(n_utterances, speaker.context_length, 2),
    }

    start = 0
    for _, _data in enumerate(tqdm(dataloader)):
        _data = {
            n: torch.repeat_interleave(v, k, dim=0).to(device) for n, v in _data.items()
        }

        image_tokens = _data["image_tokens"]
        image_attribute = _data["image_attribute"]
        prediction = _data["prediction"]


def generate_and_save_preferences(
    config: Config = None,
    prediction_dataset: PredictionDataset = None,
    speaker: ClaimSpeaker = None,
    listener: Listener = None,
    epoch: int = 0,
    workdir=C.workdir,
    device=C.device,
):
    logger.info("Creating preference dataset...")

    data_path = os.path.join(
        config.train_cache_dir(workdir=workdir), f"preference_rank{get_rank()}.pt"
    )
    if os.path.exists(data_path):
        os.remove(data_path)

    data = PreferenceDataset.make_dataset(
        config=config,
        prediction_dataset=prediction_dataset,
        speaker=speaker,
        listener=listener,
        epoch=epoch,
        device=device,
    )
    data["length"] = len(data["image_idx"])
    torch.save(data, data_path)

    logger.info(
        f"Number of preferences: {data['length']}, "
        f"average chosen score: {data['chosen_score'].mean().item():.2f}"
    )
>>>>>>> 3578824f
<|MERGE_RESOLUTION|>--- conflicted
+++ resolved
@@ -136,9 +136,6 @@
 
             action_loss = torch.nn.functional.cross_entropy(
                 action, prediction, reduction="none"
-<<<<<<< HEAD
-            )
-=======
             )
 
             explanation_score = consistency - config.speaker.alpha * action_loss
@@ -260,5 +257,4 @@
     logger.info(
         f"Number of preferences: {data['length']}, "
         f"average chosen score: {data['chosen_score'].mean().item():.2f}"
-    )
->>>>>>> 3578824f
+    )